--- conflicted
+++ resolved
@@ -405,11 +405,7 @@
 	esp_bt_uuid_t uuid;
 	uint16_t max_len = 0;
 	uint16_t value_len = 0;
-<<<<<<< HEAD
-	uint8_t *default_value = NULL;
-=======
 	uint8_t *default_value = &default_zero;
->>>>>>> 9760b04d
 
 	lbm_value next = descr_def;
 	while (lbm_is_cons(next)) {
@@ -508,11 +504,7 @@
 	esp_gatt_char_prop_t prop = 0;
 	uint16_t max_len = 0;
 	uint16_t value_len = 0;
-<<<<<<< HEAD
-	uint8_t *default_value = NULL;
-=======
 	uint8_t *default_value = &default_zero;
->>>>>>> 9760b04d
 
 	lbm_value descr_raw = ENC_SYM_NIL; // to get the compiler to shut up
 
