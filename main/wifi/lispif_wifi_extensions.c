/*
	Copyright 2023 Rasmus Söderhielm    rasmus.soderhielm@gmail.com
	Copyright 2023 Benjamin Vedder      benjamin@vedder.se

	This file is part of the VESC firmware.

	The VESC firmware is free software: you can redistribute it and/or modify
	it under the terms of the GNU General Public License as published by
	the Free Software Foundation, either version 3 of the License, or
	(at your option) any later version.

	The VESC firmware is distributed in the hope that it will be useful,
	but WITHOUT ANY WARRANTY; without even the implied warranty of
	MERCHANTABILITY or FITNESS FOR A PARTICULAR PURPOSE.  See the
	GNU General Public License for more details.

	You should have received a copy of the GNU General Public License
	along with this program.  If not, see <http://www.gnu.org/licenses/>.
	*/

#include <stdbool.h>

#include "esp_err.h"
#include "esp_wifi.h"
#include "esp_wifi_types.h"
#include "esp_netif_types.h"
#include "esp_event_base.h"
#include "errno.h"
#include "lwip/api.h"

#include "eval_cps.h"
#include "heap.h"
#include "lbm_defines.h"
#include "lbm_types.h"
#include "lbm_memory.h"
#include "lbm_flat_value.h"
#include "lbm_c_interop.h"
#include "extensions.h"

#include "utils.h"
#include "lispif_events.h"
#include "lbm_vesc_utils.h"
#include "datatypes.h"
#include "commands.h"
#include "comm_wifi.h"

#define SSID_SIZE SIZEOF_MEMBER(wifi_ap_record_t, ssid)

#define MUTEX_LOCK_TIMEOUT_MS 10

/**
 * Error reasons
 */

static char *error_mode_invalid = "WIFI not in Station mode.";
static char *error_thread_waiting =
	"Another thread is currently executing WIFI commands.";
static char *error_wifi_connecting       = "Currently connecting to network.";
static char *error_esp_no_memory         = "ESP ran out of memory Internally.";
static char *error_esp_too_long_ssid     = "Too long ssid, max: 31 chars.";
static char *error_esp_too_long_password = "Too long password, max: 63 chars.";

static lbm_uint symbol_wrong_password = 0;
static lbm_uint symbol_unknown_host   = 0;
static lbm_uint symbol_no_data        = 0;
static lbm_uint symbol_connected      = 0;
static lbm_uint symbol_connecting     = 0;
static lbm_uint symbol_disconnected   = 0;

static volatile bool init_done = false;

static bool register_symbols(void) {
	bool res = true;

	res = res
		&& lbm_add_symbol_const_if_new(
			  "wrong-password", &symbol_wrong_password
		);
	res = res
		&& lbm_add_symbol_const_if_new("unknown-host", &symbol_unknown_host);
	res = res && lbm_add_symbol_const_if_new("no-data", &symbol_no_data);
	res = res && lbm_add_symbol_const_if_new("connected", &symbol_connected);
	res = res && lbm_add_symbol_const_if_new("connecting", &symbol_connecting);
	res = res
		&& lbm_add_symbol_const_if_new("disconnected", &symbol_disconnected);

	return res;
}

// For the even listener callback.
typedef enum {
	WAITING_OP_SCAN_AP = 0,
	WAITING_OP_CHANGE_NETWORK,
} waiting_op_t;

static volatile bool is_waiting;
static volatile waiting_op_t waiting_op;
static volatile lbm_cid waiting_cid;

/**
 * Checks that the correct WIFI was configured in the custom config, and sets
 * the error reason if it wasn't.
 *
 * Also checks that no other lbm thread is currently executing parts of the WIFI
 * API.
 */
static bool check_mode() {
	if (is_waiting) {
		lbm_set_error_reason(error_thread_waiting);
		return false;
	}
	if (comm_wifi_get_mode() != WIFI_MODE_STATION) {
		lbm_set_error_reason(error_mode_invalid);
		return false;
	}
	return true;
}

/**
 * Send lbm wifi disconnect event if it's enabled and wifi is in the correct
 * mode.
 *
 * Does not check if this specific disconnect reason is a type that should be
 * reported!
 *
 * @param reason The disconnect wifi reason code, as found in the
 * wifi_event_sta_disconnected_t struct.
 */
static void handle_wifi_disconnect_event(uint8_t reason, bool from_extension) {
	if (!event_wifi_disconnect_en
		|| comm_wifi_get_mode() != WIFI_MODE_STATION) {
		return;
	}

	// produces ('event_wifi_disconnect reason-code from-extension)
	lbm_flat_value_t flat;
	if (!lbm_start_flatten(&flat, 40)) {
		return;
	}

	f_cons(&flat);                           // +1
	f_sym(&flat, sym_event_wifi_disconnect); // +5/+9

	f_cons(&flat);      // +1
	f_u(&flat, reason); // +5

	f_cons(&flat);                                     // +1
	f_sym(&flat, from_extension ? SYM_TRUE : SYM_NIL); // +5/+9

	f_sym(&flat, SYM_NIL); // +5/+9

	if (!lbm_event(&flat)) {
		STORED_LOGF(
			"failed to send lbm wifi-disconnect event, reason: %u", reason
		);
		lbm_free(flat.buf);
	}
}

static void event_listener(
	esp_event_base_t event_base, int32_t event_id, void *event_data
) {
	void return_unboxed(lbm_value value) {
		STORED_LOGF("returning value to cid: %d", return_cid);

		if (!lbm_unblock_ctx_unboxed(waiting_cid, value)) {
			STORED_LOGF("lbm_unblock_ctx_unboxed failed");
		} else {
			STORED_LOGF("event_listener return_unboxed succeeded");
		}

		is_waiting = false;
	}
	void return_flat(lbm_flat_value_t * value) {
		STORED_LOGF("returning flat value to cid: %d", return_cid);

		if (!lbm_unblock_ctx(waiting_cid, value)) {
			STORED_LOGF("lbm_unblock_ctx failed, value: %p", value);
		} else {
			STORED_LOGF("event_listener return_flat succeeded");
		}

		is_waiting = false;
	}

	if (event_base == WIFI_EVENT) {
		STORED_LOGF("WIFI event: %d", event_id);
	} else if (event_base == IP_EVENT) {
		STORED_LOGF("IP event: %d", event_id);
	} else {
		STORED_LOGF("Unknown event base %p, id: %d", event_base, event_id);
	}

	if (event_base == WIFI_EVENT) {
		switch (event_id) {
			case WIFI_EVENT_SCAN_DONE: {
				if (is_waiting && waiting_op == WAITING_OP_SCAN_AP) {
					uint16_t len;
					{
						esp_err_t result = esp_wifi_scan_get_ap_num(&len);
						switch (result) {
							case ESP_OK: {
								break;
							}
							case ESP_ERR_INVALID_ARG: {
								STORED_LOGF("esp_wifi_scan_get_ap_num returned "
											"ESP_ERR_INVALID_ARG! :O");
								esp_wifi_clear_ap_list();
								return_unboxed(ENC_SYM_EERROR);
								return;
							}
							case ESP_ERR_WIFI_NOT_INIT:
							case ESP_ERR_WIFI_NOT_STARTED:
							default: {
								STORED_LOGF(
									"esp_wifi_scan_get_ap_num failed, result: "
									"%d",
									result
								);
								esp_wifi_clear_ap_list();
								return_unboxed(ENC_SYM_EERROR);
								return;
							}
						}
					}

					wifi_ap_record_t records[len];
					{
						esp_err_t result =
							esp_wifi_scan_get_ap_records(&len, records);
						switch (result) {
							case ESP_OK: {
								break;
							}
							case ESP_ERR_NO_MEM: {
								lbm_set_error_reason(error_esp_no_memory);
								// TODO: Is this necessary?
								esp_wifi_clear_ap_list();
								return_unboxed(ENC_SYM_FATAL_ERROR);
								return;
							}
							default: {
								// TODO: Is this necessary?
								esp_wifi_clear_ap_list();
								return_unboxed(ENC_SYM_EERROR);
								return;
							}
						}
					}

					lbm_flat_value_t value;
					{
						// +10: to be safe
						size_t size = 9 + 10 + 28 * len;
						for (size_t i = 0; i < len; i++) {
							size += strlen((char *)records[i].ssid);
						}

						if (!lbm_start_flatten(&value, size)) {
							STORED_LOGF(
								"Failed lbm_start_flatten of size: %u", size
							);
							return_unboxed(ENC_SYM_EERROR);
							return;
						}
					}
					/* produces:
					(
						..(ssid rssi channel)
					) */
					for (size_t i = 0; i < len; i++) {
						// 28
						// this one belongs to the outer SYM_NIL.
						f_cons(&value); // +1

						f_cons(&value); // +1
						size_t ssid_len = strlen((char *)records[i].ssid);
						// +5 + ssid_len
						f_lbm_array(&value, ssid_len + 1, records[i].ssid);

						f_cons(&value);               // +1
						f_i(&value, records[i].rssi); // +5

						f_cons(&value);                  // +1
						f_i(&value, records[i].primary); // +5

						f_sym(&value, SYM_NIL); // +9
					}
					f_sym(&value, SYM_NIL); // +9

					return_flat(&value);
				}
				break;
			}
			case WIFI_EVENT_STA_DISCONNECTED: {
				wifi_event_sta_disconnected_t *data =
					(wifi_event_sta_disconnected_t *)event_data;

				bool extension_waiting = is_waiting
					&& waiting_op == WAITING_OP_CHANGE_NETWORK;

				bool wifi_is_reconnecting = comm_wifi_is_connecting()
					|| comm_wifi_is_connected();

				if (!wifi_is_reconnecting) {
					handle_wifi_disconnect_event(
						data->reason, extension_waiting
					);
				}

				if (extension_waiting) {
					// From ESP WIFI docs:
					// https://docs.espressif.com/projects/esp-idf/en/latest/esp32/api-guides/wifi.html#wi-fi-reason-code-related-to-wrong-password
					bool is_wrong_password = data->reason
							== WIFI_REASON_4WAY_HANDSHAKE_TIMEOUT
						|| data->reason == WIFI_REASON_NO_AP_FOUND
						|| data->reason == WIFI_REASON_HANDSHAKE_TIMEOUT;

					// These were just kind of found through testing,
					// and I'm not entirely sure when or why they happen
					// (except for the first one). These mean that we're
					// not sure why the connection failed, and that we
					// should wait for the next reconnect attempt and
					// hope for a different outcome.
					bool is_undetermined_disconnect =
						// This indicates the event was caused by the
						// network change and is normal.
						data->reason == WIFI_REASON_ASSOC_LEAVE
						// AUTH_EXPIRE can unfortunately occur both when
						// connecting to a network for the first time in a while
						// (like maybe a few hours?) with wrong *or* correct
						// credentials, so we need to try to connect a second
						// time to get a usefull answer.
						|| data->reason == WIFI_REASON_AUTH_EXPIRE;

					if (is_wrong_password) {
						STORED_LOGF("returned ENC_SYM(symbol_wrong_password) "
									"to the blocked thread");
						return_unboxed(ENC_SYM(symbol_wrong_password));
					} else if (!is_undetermined_disconnect) {
						STORED_LOGF("returned ENC_SYM_NIL to the blocked thread"
						);
						return_unboxed(ENC_SYM_NIL);
					}
				}
				break;
			}
		}
	} else if (event_base == IP_EVENT) {
		switch (event_id) {
			case IP_EVENT_STA_GOT_IP: {
				if (is_waiting && waiting_op == WAITING_OP_CHANGE_NETWORK) {
					STORED_LOGF("returned ENC_SYM_TRUE to the blocked thread");
					return_unboxed(ENC_SYM_TRUE);
				}
				break;
			}
		}
	}
}

<<<<<<< HEAD
static void socket_op_return_unboxed(lbm_cid return_cid, lbm_value value) {
	STORED_LOGF("returning value to cid: %d", return_cid);

	if (!lbm_unblock_ctx_unboxed(return_cid, value)) {
		STORED_LOGF("lbm_unblock_ctx_unboxed failed");
	} else {
		STORED_LOGF("socket_op_return succeeded");
	}

	socket_is_waiting = false;
	free_socket_task();
}
static void socket_op_return_flat(lbm_cid return_cid, lbm_flat_value_t *value) {
	STORED_LOGF("returning flat value to cid: %d", return_cid);

	if (!lbm_unblock_ctx(return_cid, value)) {
		STORED_LOGF("lbm_unblock_ctx failed, value: %p", value);
	} else {
		STORED_LOGF("socket_op_return_flat succeeded");
	}

	socket_is_waiting = false;
	free_socket_task();
}

// clang-format doesn't seem to understand _Generic expressions...
#define socket_op_return(value)                                                                                                                    \
	{                                                                                                                                              \
		_Generic((value), lbm_value: socket_op_return_unboxed, unsigned int: socket_op_return_unboxed, lbm_flat_value_t *: socket_op_return_flat)( \
			return_cid, value                                                                                                                      \
		);                                                                                                                                         \
		return;                                                                                                                                    \
	}

static void socket_task(void *arg) {
	(void)arg;

	while (true) {
		vTaskDelay(1);

		if (!socket_is_waiting) {
			continue;
		}

		switch (socket_op) {
			case SOCKET_OP_RECV: {
				lbm_cid return_cid = socket_waiting_cid;
				uint8_t buffer[socket_param_max_len + 1];

				int start = xTaskGetTickCount();
				do {
					ssize_t len = recv(
						socket_param_sock, buffer, socket_param_max_len,
						MSG_DONTWAIT
					);

					if (len < 0) {
						STORED_LOGF("errno: %d", errno);

						switch (errno) {
							case EWOULDBLOCK: {
								// TODO: Is this a good sleep interval?
								vTaskDelay(10 / portTICK_PERIOD_MS);
								continue;
							}
							case ECONNRESET:
							case ECONNABORTED:
							case ENOTCONN: {
								socket_op_return(ENC_SYM(symbol_disconnected));
							}
							default: {
								// an error has occurred
								STORED_LOGF(
									"recv in socket_task failed, errno: %d",
									errno
								);
								socket_op_return(ENC_SYM_NIL);
							}
						}
					} else {
						STORED_LOGF("received %d bytes in socket_task", len);

						if (len == 0) {
							socket_op_return(ENC_SYM(symbol_disconnected));
						} else {
							size_t result_size = len;
							if (socket_param_as_str) {
								result_size++;
								buffer[len] = '\0';
							}

							STORED_LOGF(
								"packing flat value for array size: %u",
								result_size
							);
							lbm_flat_value_t value;
							if (!f_pack_array(&value, buffer, result_size)) {
								STORED_LOGF("lbm_start_flatten failed");
								socket_op_return(ENC_SYM_EERROR);
							}

							socket_op_return(&value);
						}
					}
				} while (UTILS_AGE_S(start) < socket_param_timeout_secs);

				STORED_LOGF(
					"timed out after %d seconds", (double)UTILS_AGE_S(start)
				);

				socket_op_return(ENC_SYM(symbol_no_data));
			}
		}
	}
}

=======
static bool scan_results_ready = false;
>>>>>>> 84420217
/**
 * signature: (wifi-scan-networks [scan-time:number]
 * [channel:number] [show-hidden:bool]) -> ssids where ssids = list
 * of network-tuple network-tuple = (ssid:str rssi:number
 * channel:number)
 *
 * Perform a passive scan of all nearby visible networks and return
 * a list of the results.
 *
 * @attention This function currently blocks for the entire duration
 * of the scan in a non-concurrent way unfortunately.
 *
 * @param scan_time [optional] How long to scan each channel for in
 * seconds. If an all-channel scan is specified (setting channel to
 * 0), you can multiply this number by 14 (the amount of channels)
 * to get an approximate total time of the scan. (Default: 0.12)
 * @param channel [optional] Which 2.4GHz (I think...) wifi channel
 * to scan for. If 0 is specificed, all channels 1-14 (inclusive)
 * will be scanned. (Default: 0)
 * @param show_hidden [optional] Include hidden networks in scan
 * results. (Default: nil)
 * @return List of 3 element tuples corresponding to the found
 * networks.
 */
static lbm_value ext_wifi_scan_networks(lbm_value *args, lbm_uint argn) {
	if (!check_mode()) {
		return ENC_SYM_EERROR;
	}

	uint32_t scan_time = 120;
	if (argn >= 1) {
		scan_time = (uint32_t)(lbm_dec_as_float(args[0]) * 1000);
	}
	uint8_t channel = 0;
	if (argn >= 2) {
		channel = lbm_dec_as_u32(args[1]);
	}
	bool show_hidden = false;
	if (argn >= 3) {
		show_hidden = lbm_dec_bool(args[2]);
	}

	// See documentation for config parameters:
	// https://docs.espressif.com/projects/esp-idf/en/latest/esp32/api-guides/wifi.html#scan-configuration
	wifi_scan_config_t config = {
		.bssid       = NULL,
		.ssid        = NULL,
		.channel     = channel,
		.scan_type   = WIFI_SCAN_TYPE_PASSIVE,
		.show_hidden = show_hidden,
		.scan_time   = {.active = {scan_time, scan_time}, .passive = scan_time},
	};

	esp_err_t result = esp_wifi_scan_start(&config, false);
	switch (result) {
		case ESP_OK: {
			break;
		}
		case ESP_ERR_WIFI_NOT_STARTED: {
			// Should not be possible.
			return ENC_SYM_FATAL_ERROR;
		}
		case ESP_ERR_WIFI_STATE: {
			lbm_set_error_reason(error_wifi_connecting);
			return ENC_SYM_EERROR;
		}
		case ESP_ERR_WIFI_TIMEOUT:
		default: {
			return ENC_SYM_EERROR;
		}
	}

	waiting_cid = lbm_get_current_cid();
	lbm_block_ctx_from_extension();
	waiting_op = WAITING_OP_SCAN_AP;
	is_waiting = true;

	return ENC_SYM_NIL;
}

/**
 * signature: (wifi-connect ssid:string password:string|nil) -> bool
 *
 * Connect to the specified wifi network.
 *
 * @param ssid The wifi network's name. Must not be longer than 31
 * characters (excluding the null byte).
 * @param password The network's password. Pass nil if the network
 * doesn't have a password. Must not be longer than 63 characters
 * (excluding the null byte).
 * @return True if the connection was successfull (the connection is
 * then ready for opening tcp sockets at this point). Otherwise
 * 'wrong_password is returned if the password or ssid was incorrect
 * (it's not very reliable though). Finally, nil is returned if the
 * connection failed for some other reason.
 * @throw Throws an eval_error if wifi is not set to station mode in
 * the VESC Express config or if the ssid or password are too long.
 */
static lbm_value ext_wifi_connect(lbm_value *args, lbm_uint argn) {
	if (!check_mode()) {
		return ENC_SYM_EERROR;
	}

	LBM_CHECK_ARGN(2);

	if (!lbm_is_array_r(args[0])
		|| !(lbm_is_array_r(args[1]) || lbm_is_symbol_nil(args[1]))) {
		return ENC_SYM_TERROR;
	}

	const char *ssid = lbm_dec_str(args[0]);
	if (!ssid) {
		// Should be impossible.
		return ENC_SYM_FATAL_ERROR;
	}
	if (strlen(ssid) >= 31) {
		lbm_set_error_reason(error_esp_too_long_ssid);
		return ENC_SYM_EERROR;
	}

	// A nil value will return a null pointer here.
	const char *password = lbm_dec_str(args[1]);
	if (!password) {
		// Should be impossible.
		return ENC_SYM_FATAL_ERROR;
	}
	if (strlen(password) >= 63) {
		lbm_set_error_reason(error_esp_too_long_password);
		return ENC_SYM_EERROR;
	}

	waiting_cid = lbm_get_current_cid();
	waiting_op  = WAITING_OP_CHANGE_NETWORK;
	is_waiting  = true;

	bool result = comm_wifi_change_network(ssid, password);
	if (!result) {
		return ENC_SYM_NIL;
	}

	lbm_block_ctx_from_extension();
	return ENC_SYM_NIL;
}

/**
 * signature: (wifi-disconnect)
 *
 * Disconnect from any currently connected WIFI networks.
 */
static lbm_value ext_wifi_disconnect(lbm_value *args, lbm_uint argn) {
	if (!check_mode()) {
		return ENC_SYM_EERROR;
	}
	comm_wifi_disconnect_network();

	return ENC_SYM_TRUE;
}

/**
 * signature: (wifi-status) -> status
 * where
 *   status = 'connected|'connecting|'disconnected
 *
 * Check the current WIFI connection status.
 */
static lbm_value ext_wifi_status(lbm_value *args, lbm_uint argn) {
	if (!check_mode()) {
		return ENC_SYM_EERROR;
	}

	if (comm_wifi_is_connecting()) {
		return ENC_SYM(symbol_connecting);
	} else if (comm_wifi_is_connected()) {
		return ENC_SYM(symbol_connected);
	} else {
		return ENC_SYM(symbol_disconnected);
	}
}

/**
 * signature: (wifi-auto-reconnect [should-reconnect:bool]) -> bool
 *
 * Set if the internal event handler should automatically attempt to reconnect
 * to the current wifi network on disconnects.
 *
 * The wifi module already doesn't reconnect if it's known that the disconnect
 * was due to incorrect credentials.
 *
 * A lbm event is always sent whenever the wifi disconnects and the wifi module
 * doesn't try to reconnect. It is then the LBM codes responsibility to take
 * action and reconnect.
 *
 * @param should_reconnect [optional] If the wifi module should attempt to
 * reconnect on unknown disconnects. Leave out to instead query the current
 * value, without modifying it.
 * @return The previous setting, or the current if should-reconnect wasn't
 * passed.
 */
static lbm_value ext_wifi_auto_reconnect(lbm_value *args, lbm_uint argn) {
	if (!check_mode()) {
		return ENC_SYM_EERROR;
	}

	bool current_value = comm_wifi_get_auto_reconnect();

	if (argn == 0) {
		return lbm_enc_bool(current_value);
	}

	if (!lbm_is_bool(args[0])) {
		return ENC_SYM_TERROR;
	}

	bool should_reconnect = lbm_dec_bool(args[0]);

	// we can ignore the return value since we already checked the mode.
	comm_wifi_set_auto_reconnect(should_reconnect);

	return lbm_enc_bool(current_value);
}

#define CUSTOM_SOCKET_COUNT 10
static int custom_sockets[CUSTOM_SOCKET_COUNT];
static int custom_socket_now = 0;

static bool custom_socket_valid(int socket) {
	if (socket < 0) {
		return false;
	}

	for (int i = 0;i < CUSTOM_SOCKET_COUNT;i++) {
		if (custom_sockets[i] == socket) {
			return true;
		}
	}

	return false;
}

/**
 * signature: (tcp-connect dest:str port:number) -> number|nil|error
 * where
 *   error = 'unknown-host
 *
 * Open a new tcp socket connected to the specificed destination
 * hostname/IP address.
 *
 * @param dest The hostname/IPv4 address to connect to as a string.
 * IPv4 addresses are written using the normal IP dot notation (ex:
 * "127.0.0.1").
 * @param port The port of the host to connect to. Will be casted to
 * a a 16-bit unsigned integer.
 * @return todo
 */
static lbm_value ext_tcp_connect(lbm_value *args, lbm_uint argn) {
	if (!check_mode()) {
		return ENC_SYM_EERROR;
	}

	if (!lbm_check_argn(argn, 2)) {
		return ENC_SYM_EERROR;
	}

	if (!lbm_is_array_r(args[0]) || !lbm_is_number(args[1])) {
		return ENC_SYM_TERROR;
	}

	const char *host = lbm_dec_str(args[0]);
	if (!host) {
		// should be impossible
		return ENC_SYM_FATAL_ERROR;
	}

	const uint16_t port = lbm_dec_as_u32(args[1]);

	ip_addr_t ip_addr;
	{
		err_t result = netconn_gethostbyname(host, &ip_addr);
		if (result != ERR_OK) {
			STORED_LOGF("netconn_gethostbyname failed, result: %d", result);
			return ENC_SYM(symbol_unknown_host);
		}
	}

	struct sockaddr_in addr = create_sockaddr_in(ip_addr, port);

	if (custom_socket_now >= CUSTOM_SOCKET_COUNT) {
		lbm_set_error_reason("Too many sockets open.");
		return ENC_SYM_EERROR;
	}

	int sock = socket(AF_INET, SOCK_STREAM, IPPROTO_IP);

	if (sock < 0) {
		STORED_LOGF("comm_wifi_open_socket failed, result: %d", sock);
		return ENC_SYM_NIL;
	}

	{
		int result = connect(sock, (struct sockaddr *)&addr, sizeof(addr));
		if (result != 0) {
			STORED_LOGF("connect failed, result: %d, errno: %d", result, errno);

			shutdown(sock, 0);
			close(sock);
			return ENC_SYM_NIL;
		}
	}


	custom_sockets[custom_socket_now++] = sock;

	// TODO: Add keep alive configuration options.
	int keep_alive    = true;
	int keep_idle     = 5;
	int keep_interval = 5;
	int keep_count    = 3;
	int no_delay      = true;
	// TODO: error checking?
	setsockopt(sock, SOL_SOCKET, SO_KEEPALIVE, &keep_alive, sizeof(int));
	setsockopt(sock, IPPROTO_TCP, TCP_KEEPIDLE, &keep_idle, sizeof(int));
	setsockopt(sock, IPPROTO_TCP, TCP_KEEPINTVL, &keep_interval, sizeof(int));
	setsockopt(sock, IPPROTO_TCP, TCP_KEEPCNT, &keep_count, sizeof(int));
	setsockopt(sock, IPPROTO_TCP, TCP_NODELAY, &no_delay, sizeof(int));

	return lbm_enc_i(sock);
}

/**
 * signature: (tcp-close socket:number) -> bool
 *
 * Close a tcp connection created by tcp-connect.
 *
 * Note that you still need to call this when the server has already
 * disconnected and the socket is unusable.
 *
 * @return true on success, or nil either if the provided socket
 * didn't exist/wasn't valid or if some other error occurred while
 * closing the socket
 * (@todo: be more precise).
 */
static lbm_value ext_tcp_close(lbm_value *args, lbm_uint argn) {
	if (!check_mode()) {
		return ENC_SYM_EERROR;
	}

	if (!lbm_check_argn(argn, 1)) {
		return ENC_SYM_EERROR;
	}

	if (!lbm_is_number(args[0])) {
		return ENC_SYM_TERROR;
	}

	int sock = lbm_dec_as_i32(args[0]);

	bool socket_found = false;
	int socket_ind = 0;
	for (int i = 0;i < CUSTOM_SOCKET_COUNT;i++) {
		if (sock == custom_sockets[i]) {
			socket_found = true;
			socket_ind = i;
			break;
		}
	}

	if (!socket_found) {
		return ENC_SYM_NIL;
	}

	for (int i = socket_ind;i < custom_socket_now;i++) {
		custom_sockets[i] = custom_sockets[i + 1];
	}

	custom_socket_now--;

	shutdown(sock, 0);
	close(sock);

	return ENC_SYM_TRUE;
}

/**
 * signature: (tcp-status socket:number) -> status|nil
 * where
 *   status = 'connected|'disconnected
 *
 * Query the connection status of a tcp socket.
 *
 * @return One of the following status symbols:
 * - 'connected: The socket is currently connected to the remote,
 * and it's possible to send and receive data.
 * - 'disconnected: The connection has been closed by the remote,
 * and it's not possible to send any more data. There might still be
 * unread received data left though (TODO: check that this is true).
 * - nil: The provided socket either didn't exist, or was already
 * closed using tcp-close (or potentially also by some other
 * internal process, that shouldn't happen).
 */
static lbm_value ext_tcp_status(lbm_value *args, lbm_uint argn) {
	if (!check_mode()) {
		return ENC_SYM_EERROR;
	}

	if (!lbm_check_argn(argn, 1)) {
		return ENC_SYM_EERROR;
	}

	if (!lbm_is_number(args[0])) {
		return ENC_SYM_TERROR;
	}

	int sock = lbm_dec_as_i32(args[0]);

	if (!custom_socket_valid(sock)) {
		STORED_LOGF("socket %d did not exist in registry", sock);
		return ENC_SYM_NIL;
	}

	// Setting array length to 1 probably isn't the most elegant way
	// to do it...
	bool connected;
	char buffer[1];
	ssize_t len = recv(sock, buffer, 1, MSG_DONTWAIT | MSG_PEEK);
	if (len != -1) {
		connected = len != 0;
	} else {
		STORED_LOGF("recv for getting status failed, errno: %d", errno);
		switch (errno) {
			case EWOULDBLOCK: {
				connected = true;
				break;
			}
			// These cases have been determined by testing and good
			// ol' guessing.
			case ECONNRESET:
			case ECONNABORTED:
			case ENOTCONN: {
				connected = false;
				break;
			}
			case ENOTSOCK:
			default: {
				return ENC_SYM_NIL;
			}
		}
	}

	if (connected) {
		return ENC_SYM(symbol_connected);
	} else {
		return ENC_SYM(symbol_disconnected);
	}
}

/**
 * signature: (tcp-send socket:number data:byte-array) -> bool
 *
 * @todo: Document this
 */
static lbm_value ext_tcp_send(lbm_value *args, lbm_uint argn) {
	if (!check_mode()) {
		return ENC_SYM_EERROR;
	}

	if (!lbm_check_argn(argn, 2)) {
		return ENC_SYM_EERROR;
	}

	if (!lbm_is_number(args[0]) || !lbm_is_array_r(args[1])) {
		return ENC_SYM_TERROR;
	}

	int sock = lbm_dec_as_i32(args[0]);

	const lbm_array_header_t *array = lbm_dec_array_header(args[1]);
	size_t size                     = (size_t)array->size;
	const char *data                = (char *)array->data;
	if (!array || !array->data) {
		// Should be impossible.
		return ENC_SYM_FATAL_ERROR;
	}

	ssize_t len = send(sock, data, size, 0);
	if (len == -1) {
		STORED_LOGF("send failed, errno: %d", errno);
		switch (errno) {
			// Trying to send remote has disconnected seems to
			// generate a ECONNABORTED the first time, then ENOTCONN
			// on subsequent attempts for whatever reason. I think
			// this should be fine either way.
			case ECONNABORTED:
			// Not sure if ECONNRESET is necessary, it's just to be
			// safe.
			case ECONNRESET:
			case ENOTCONN: {
				return ENC_SYM(symbol_disconnected);
			}
			default: {
				return ENC_SYM_NIL;
			}
		}
	}

	STORED_LOGF("sent %d bytes", len);

	return ENC_SYM_TRUE;
}

typedef struct {
	lbm_cid return_cid;
	int socket;
	int max_len;
	bool as_str;
	float timeout;
} recv_task_state;

static void recv_task(void *arg) {
	recv_task_state *s = (recv_task_state*)arg;

	uint8_t *buffer = malloc(s->max_len + 1);

	if (!buffer) {
		lbm_unblock_ctx_unboxed(s->return_cid, ENC_SYM_FATAL_ERROR);
		lbm_set_error_reason(error_esp_no_memory);
		goto recv_cleanup;
	}

	int start = xTaskGetTickCount();

	for (;;) {
		ssize_t len = recv(s->socket, buffer, s->max_len, MSG_DONTWAIT);

		if (len < 0) {
			switch (errno) {
			case EWOULDBLOCK: {
				vTaskDelay(1);
				continue;
			}
			case ECONNRESET:
			case ECONNABORTED:
			case ENOTCONN: {
				lbm_unblock_ctx_unboxed(s->return_cid, ENC_SYM(symbol_disconnected));
				goto recv_cleanup;
			}
			default: {
				// an error has occurred
				STORED_LOGF("recv in socket_task failed, errno: %d", errno);
				lbm_unblock_ctx_unboxed(s->return_cid, ENC_SYM_NIL);
				goto recv_cleanup;
			}
			}
		} else {
			if (len == 0) {
				lbm_unblock_ctx_unboxed(s->return_cid, ENC_SYM(symbol_disconnected));
				goto recv_cleanup;
			} else {
				size_t result_size = len;
				if (s->as_str) {
					result_size++;
					buffer[len] = '\0';
				}

				STORED_LOGF(
						"packing flat value for array size: %u", result_size
				);
				lbm_flat_value_t value;
				if (!f_pack_array(&value, buffer, result_size)) {
					STORED_LOGF("lbm_start_flatten failed");
					lbm_unblock_ctx_unboxed(s->return_cid, ENC_SYM_EERROR);
				}

				if (!lbm_unblock_ctx(s->return_cid, &value)) {
					lbm_free(value.buf);
				}

				goto recv_cleanup;
			}
		}

		if (UTILS_AGE_S(start) > s->timeout) {
			STORED_LOGF("timed out after %d seconds", (double)UTILS_AGE_S(start));
			lbm_unblock_ctx_unboxed(s->return_cid, ENC_SYM(symbol_no_data));
			break;
		}
	}

	recv_cleanup:

	if (buffer) {
		free(buffer);
	}

	free(s);
	vTaskDelete(NULL);
}

/**
 * signature: (tcp-recv socket:number max-len:number
 * [timeout:number|nil] [as-str:bool]) -> byte-array|nil
 *
 * @param socket The socket to receive data over. Should have been
 * created using tcp-connect.
 * @param max_len The amount of bytes to receive at most.
 * @param timeout [optional] The amount of seconds to wait for data
 * *at least*. Pass nil to only receive data that is immediately
 * available. (Default: 1.0)
 * @param as_str [optional] Return the received data as a string.
 * If true is passed, an additional terminating null byte is
 * appended to the received buffer, to let it be interpreted as a
 * string. (The maximum length of the returned buffer is then
 * max_len + 1 to account for the terminating null byte.) If false
 * is passed, the literal raw binary data received is returned.
 * (Default: true)
 * @return The received data, 'no-data if no data was received
 * (either because there were none available this instant, or
 * because the timeout was reached). 'disconnected is returned if
 * the remote has closed the connection and there is no more data to
 * receive. On other errors nil is returned, such as when an invalid
 * socket was provided, or if another unknown (at the time of
 * writing this) network error occurred.
 */
static lbm_value ext_tcp_recv(lbm_value *args, lbm_uint argn) {
	if (!check_mode()) {
		return ENC_SYM_EERROR;
	}

	if (!lbm_check_argn_range(argn, 2, 4)) {
		return ENC_SYM_EERROR;
	}

	if (!lbm_is_number(args[0]) || !lbm_is_number(args[1])) {
		return ENC_SYM_TERROR;
	}

	int sock       = lbm_dec_as_i32(args[0]);
	size_t max_len = lbm_dec_as_u32(args[1]);

	bool should_wait   = true;
	float timeout_secs = 1.0; // assign to get compiler to shut up
	if (argn >= 3) {
		if (!lbm_is_number(args[2]) && !lbm_is_symbol_nil(args[2])) {
			return ENC_SYM_TERROR;
		}
		should_wait = !lbm_is_symbol_nil(args[2]);
		if (should_wait) {
			timeout_secs = lbm_dec_as_float(args[2]);
		}
	}

	bool as_str = true;
	if (argn >= 4) {
		if (!lbm_is_bool(args[3])) {
			return ENC_SYM_TERROR;
		}

		as_str = lbm_dec_bool(args[3]);
	}

	if (should_wait) {
		recv_task_state *s = malloc(sizeof(recv_task_state));

		if (s) {
			lbm_block_ctx_from_extension();
			STORED_LOGF("socket_waiting_cid: %d", socket_waiting_cid);

			s->return_cid = lbm_get_current_cid();
			s->max_len = max_len;
			s->timeout = timeout_secs;
			s->socket = sock;
			s->as_str = as_str;

			xTaskCreatePinnedToCore(
					recv_task, "lbm_sockets", 1024, s, 3, NULL, tskNO_AFFINITY
			);

			return ENC_SYM_NIL;
		} else {
			lbm_set_error_reason(error_esp_no_memory);
			return ENC_SYM_FATAL_ERROR;
		}
	} else {
		lbm_value result;
		size_t size = max_len;
		if (as_str) {
			size++;
		}
		if (!lbm_create_array(&result, size)) {
			return ENC_SYM_MERROR;
		}

		char *buffer = lbm_dec_array_data(result);
		if (!buffer) {
			// impossible
			return ENC_SYM_FATAL_ERROR;
		}

		ssize_t len = recv(sock, buffer, max_len, MSG_DONTWAIT);
		if (len == -1) {
			STORED_LOGF("recv failed, errno: %d", errno);
			switch (errno) {
				case EWOULDBLOCK: {
					return ENC_SYM(symbol_no_data);
				}
				case ECONNRESET:
				case ECONNABORTED:
				case ENOTCONN: {
					return ENC_SYM(symbol_disconnected);
				}
				default: {
					return ENC_SYM_NIL;
				}
			}
		}

		STORED_LOGF("got data of len %d", len);

		if (len == 0) {
			// Receiving 0 bytes seems to happen right before
			// getting a ENOTCONN error, which means that the remote
			// has closed the connection. (You might also get 0
			// bytes if the local code has called shutdown somewhere
			// I think, but since these lbm APIs don't do that, we
			// can ignore that case.)
			return ENC_SYM(symbol_disconnected);
		} else {
			size_t size = len;
			if (as_str) {
				size++;
				buffer[len] = '\0';
			}
			lbm_array_shrink(result, size);
		}

		return result;
	}
}

void lispif_load_wifi_extensions(void) {
<<<<<<< HEAD
	if (!socket_created) {
		socket_mutex = xSemaphoreCreateBinary();

		xSemaphoreGive(socket_mutex);
		xTaskCreatePinnedToCore(
			socket_task, "lbm_sockets", 2048, NULL, 3, NULL, tskNO_AFFINITY
		);
=======
	if (!init_done) {
>>>>>>> 84420217
		comm_wifi_set_event_listener(event_listener);

		for (int i = 0;i < CUSTOM_SOCKET_COUNT;i++) {
			custom_sockets[i] = -1;
		}

		init_done = true;
	} else {
		for (int i = 0;i < CUSTOM_SOCKET_COUNT;i++) {
			if (custom_sockets[i] >= 0) {
				shutdown(custom_sockets[i], 0);
				close(custom_sockets[i]);
			}

			custom_sockets[i] = -1;
		}
	}

	register_symbols();

	lbm_add_extension("wifi-scan-networks", ext_wifi_scan_networks);
	lbm_add_extension("wifi-connect", ext_wifi_connect);
	lbm_add_extension("wifi-disconnect", ext_wifi_disconnect);
	lbm_add_extension("wifi-status", ext_wifi_status);
	lbm_add_extension("wifi-auto-reconnect", ext_wifi_auto_reconnect);
	lbm_add_extension("tcp-connect", ext_tcp_connect);
	lbm_add_extension("tcp-close", ext_tcp_close);
	lbm_add_extension("tcp-status", ext_tcp_status);
	lbm_add_extension("tcp-send", ext_tcp_send);
	lbm_add_extension("tcp-recv", ext_tcp_recv);
}<|MERGE_RESOLUTION|>--- conflicted
+++ resolved
@@ -359,7 +359,6 @@
 	}
 }
 
-<<<<<<< HEAD
 static void socket_op_return_unboxed(lbm_cid return_cid, lbm_value value) {
 	STORED_LOGF("returning value to cid: %d", return_cid);
 
@@ -476,9 +475,6 @@
 	}
 }
 
-=======
-static bool scan_results_ready = false;
->>>>>>> 84420217
 /**
  * signature: (wifi-scan-networks [scan-time:number]
  * [channel:number] [show-hidden:bool]) -> ssids where ssids = list
@@ -1218,7 +1214,6 @@
 }
 
 void lispif_load_wifi_extensions(void) {
-<<<<<<< HEAD
 	if (!socket_created) {
 		socket_mutex = xSemaphoreCreateBinary();
 
@@ -1226,9 +1221,7 @@
 		xTaskCreatePinnedToCore(
 			socket_task, "lbm_sockets", 2048, NULL, 3, NULL, tskNO_AFFINITY
 		);
-=======
 	if (!init_done) {
->>>>>>> 84420217
 		comm_wifi_set_event_listener(event_listener);
 
 		for (int i = 0;i < CUSTOM_SOCKET_COUNT;i++) {
