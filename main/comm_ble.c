--- conflicted
+++ resolved
@@ -43,14 +43,11 @@
 #include "main.h"
 
 #if CONFIG_IDF_TARGET_ESP32
-#define GATTS_CHAR_VAL_LEN_MAX 23
+	#define GATTS_CHAR_VAL_LEN_MAX 23
 #else
-#define GATTS_CHAR_VAL_LEN_MAX 255
-<<<<<<< HEAD
+	#define GATTS_CHAR_VAL_LEN_MAX 255
 #endif
-=======
 #define DEFAULT_BLE_MTU 20 // 23 for default mtu and 3 bytes for ATT headers
->>>>>>> ebccdf9a
 #define BLE_CHAR_COUNT 2
 #define BLE_SERVICE_HANDLE_NUM (1 + (3 * BLE_CHAR_COUNT))
 #define ADV_CFG_FLAG (1 << 0)
