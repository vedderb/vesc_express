--- conflicted
+++ resolved
@@ -26,11 +26,8 @@
 #include "commands.h"
 
 #include "display/disp_sh8501b.h"
-<<<<<<< HEAD
 #include "display/disp_ili9341.h"
-=======
 #include "display/tjpgd.h"
->>>>>>> 685aeaa1
 
 #include <math.h>
 
@@ -907,7 +904,6 @@
 	return ENC_SYM_TRUE;
 }
 
-<<<<<<< HEAD
 static lbm_value ext_disp_load_ili9341(lbm_value *args, lbm_uint argn) {
 	LBM_CHECK_ARGN_NUMBER(6);
 
@@ -939,7 +935,10 @@
 	disp_render_image = disp_ili9341_render_image;
 	disp_clear = disp_ili9341_clear;
 	disp_reset = disp_ili9341_reset;
-=======
+
+	return ENC_SYM_TRUE;
+}
+
 // Jpg decoder
 
 typedef struct {
@@ -1019,15 +1018,10 @@
 	jd_decomp(&jd, jpg_output_func, 0);
 
 	lbm_free(jdwork);
->>>>>>> 685aeaa1
 
 	return ENC_SYM_TRUE;
 }
 
-<<<<<<< HEAD
-
-=======
->>>>>>> 685aeaa1
 void lispif_load_disp_extensions(void) {
 	register_symbols();
 
